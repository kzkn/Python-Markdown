
## Import
def importETree():
    """Import the best implementation of ElementTree, return a module object."""
    etree_in_c = None
    try: # Is it Python 2.5+ with C implemenation of ElementTree installed?
        import xml.etree.cElementTree as etree_in_c
        from xml.etree.ElementTree import Comment
    except ImportError:
        try: # Is it Python 2.5+ with Python implementation of ElementTree?
            import xml.etree.ElementTree as etree
        except ImportError:
            try: # An earlier version of Python with cElementTree installed?
                import cElementTree as etree_in_c
                from elementtree.ElementTree import Comment
            except ImportError:
                try: # An earlier version of Python with Python ElementTree?
                    import elementtree.ElementTree as etree
                except ImportError:
                    raise ImportError("Failed to import ElementTree")
    if etree_in_c: 
        if etree_in_c.VERSION < "1.0.5":
<<<<<<< HEAD
            message(CRITICAL, "cElementTree version 1.0.5 or higher is required.")
            sys.exit(1)
=======
            raise RuntimeError("cElementTree version 1.0.5 or higher is required.")
>>>>>>> 31ba5bec
        # Third party serializers (including ours) test with non-c Comment
        etree_in_c.test_comment = Comment
        return etree_in_c
    elif etree.VERSION < "1.1":
        raise RuntimeError("ElementTree version 1.1 or higher is required")
    else:
        return etree
<|MERGE_RESOLUTION|>--- conflicted
+++ resolved
@@ -20,12 +20,7 @@
                     raise ImportError("Failed to import ElementTree")
     if etree_in_c: 
         if etree_in_c.VERSION < "1.0.5":
-<<<<<<< HEAD
-            message(CRITICAL, "cElementTree version 1.0.5 or higher is required.")
-            sys.exit(1)
-=======
             raise RuntimeError("cElementTree version 1.0.5 or higher is required.")
->>>>>>> 31ba5bec
         # Third party serializers (including ours) test with non-c Comment
         etree_in_c.test_comment = Comment
         return etree_in_c
