#!/usr/bin/env python

import sys, os
from distutils.core import setup
from distutils.command.install_scripts import install_scripts

version = '2.0.3'

class md_install_scripts(install_scripts):
    """ Customized install_scripts. Create markdown.bat for win32. """
    def run(self):
        install_scripts.run(self)

        if sys.platform == 'win32':
            try:
                script_dir = os.path.join(sys.prefix, 'Scripts')
                script_path = os.path.join(script_dir, 'markdown')
                bat_str = '@"%s" "%s" %%*' % (sys.executable, script_path)
                bat_path = os.path.join(self.install_dir, 'markdown.bat')
                f = file(bat_path, 'w')
                f.write(bat_str)
                f.close()
                print 'Created:', bat_path
            except Exception, e:
                print 'ERROR: Unable to create %s: %s' % (bat_path, e)

<<<<<<< HEAD
data = dict(
    name =          'Markdown',
    version =       version,
    url =           'http://www.freewisdom.org/projects/python-markdown',
    download_url =  'http://pypi.python.org/packages/source/M/Markdown/Markdown-%s.tar.gz' % version,
    description =   'Python implementation of Markdown.',
    author =        'Manfred Stienstra and Yuri takhteyev',
    author_email =  'yuri [at] freewisdom.org',
    maintainer =    'Waylan Limberg',
    maintainer_email = 'waylan [at] gmail.com',
    license =       'BSD License',
    packages =      ['markdown', 'markdown.extensions'],
    scripts =       ['bin/markdown'],
    cmdclass =      {'install_scripts': md_install_scripts},
    classifiers =   ['Development Status :: 5 - Production/Stable',
                     'License :: OSI Approved :: BSD License',
                     'Operating System :: OS Independent',
                     'Programming Language :: Python',
                     'Programming Language :: Python :: 2',
                     'Programming Language :: Python :: 2.3',
                     'Programming Language :: Python :: 2.4',
                     'Programming Language :: Python :: 2.5',
                     'Programming Language :: Python :: 2.6',
                     'Programming Language :: Python :: 3',
                     'Programming Language :: Python :: 3.0',
                     'Topic :: Communications :: Email :: Filters',
                     'Topic :: Internet :: WWW/HTTP :: Dynamic Content :: CGI Tools/Libraries',
                     'Topic :: Internet :: WWW/HTTP :: Site Management',
                     'Topic :: Software Development :: Documentation',
                     'Topic :: Software Development :: Libraries :: Python Modules',
                     'Topic :: Text Processing :: Filters',
                     'Topic :: Text Processing :: Markup :: HTML',
                    ],
    ) 

if sys.version[:3] < '2.5':
    data['install_requires'] = ['elementtree']

setup(**data)
=======
setup(
    name = 'Markdown',
    version = version,
    url = 'http://www.freewisdom.org/projects/python-markdown',
    download_url = 'http://pypi.python.org/packages/source/M/Markdown/Markdown-%s.tar.gz'%version,
    description = "Python implementation of Markdown.",
    author = "Manfred Stienstra and Yuri takhteyev",
    author_email = "yuri [at] freewisdom.org",
    maintainer = "Waylan Limberg",
    maintainer_email = "waylan [at] gmail.com",
    license = "BSD License",
    packages = ['markdown', 'markdown.extensions', 'markdown.tests'],
    scripts = ['bin/markdown'],
    package_data = {'': ['tests/*/*.txt', 'tests/*/*.html', 'tests/*/*.cfg',
                    'tests/*/*/*.txt', 'tests/*/*/*.html', 'tests/*/*/*.cfg']},
    cmdclass = {'install_scripts': md_install_scripts},
    classifiers = ['Development Status :: 5 - Production/Stable',
                   'License :: OSI Approved :: BSD License',
                   'Operating System :: OS Independent',
                   'Programming Language :: Python',
                   'Programming Language :: Python :: 2',
                   'Programming Language :: Python :: 2.3',
                   'Programming Language :: Python :: 2.4',
                   'Programming Language :: Python :: 2.5',
                   'Programming Language :: Python :: 2.6',
                   'Programming Language :: Python :: 3',
                   'Programming Language :: Python :: 3.0',
                   'Topic :: Communications :: Email :: Filters',
                   'Topic :: Internet :: WWW/HTTP :: Dynamic Content :: CGI Tools/Libraries',
                   'Topic :: Internet :: WWW/HTTP :: Site Management',
                   'Topic :: Software Development :: Documentation',
                   'Topic :: Software Development :: Libraries :: Python Modules',
                   'Topic :: Text Processing :: Filters',
                   'Topic :: Text Processing :: Markup :: HTML',
                  ],
    ) 
>>>>>>> 6d30c9ff
<|MERGE_RESOLUTION|>--- conflicted
+++ resolved
@@ -24,7 +24,6 @@
             except Exception, e:
                 print 'ERROR: Unable to create %s: %s' % (bat_path, e)
 
-<<<<<<< HEAD
 data = dict(
     name =          'Markdown',
     version =       version,
@@ -36,7 +35,9 @@
     maintainer =    'Waylan Limberg',
     maintainer_email = 'waylan [at] gmail.com',
     license =       'BSD License',
-    packages =      ['markdown', 'markdown.extensions'],
+    packages =      ['markdown', 'markdown.extensions', 'markdown.tests'],
+    package_data =  {'': ['tests/*/*.txt', 'tests/*/*.html', 'tests/*/*.cfg',
+                    'tests/*/*/*.txt', 'tests/*/*/*.html', 'tests/*/*/*.cfg']},
     scripts =       ['bin/markdown'],
     cmdclass =      {'install_scripts': md_install_scripts},
     classifiers =   ['Development Status :: 5 - Production/Stable',
@@ -63,42 +64,4 @@
 if sys.version[:3] < '2.5':
     data['install_requires'] = ['elementtree']
 
-setup(**data)
-=======
-setup(
-    name = 'Markdown',
-    version = version,
-    url = 'http://www.freewisdom.org/projects/python-markdown',
-    download_url = 'http://pypi.python.org/packages/source/M/Markdown/Markdown-%s.tar.gz'%version,
-    description = "Python implementation of Markdown.",
-    author = "Manfred Stienstra and Yuri takhteyev",
-    author_email = "yuri [at] freewisdom.org",
-    maintainer = "Waylan Limberg",
-    maintainer_email = "waylan [at] gmail.com",
-    license = "BSD License",
-    packages = ['markdown', 'markdown.extensions', 'markdown.tests'],
-    scripts = ['bin/markdown'],
-    package_data = {'': ['tests/*/*.txt', 'tests/*/*.html', 'tests/*/*.cfg',
-                    'tests/*/*/*.txt', 'tests/*/*/*.html', 'tests/*/*/*.cfg']},
-    cmdclass = {'install_scripts': md_install_scripts},
-    classifiers = ['Development Status :: 5 - Production/Stable',
-                   'License :: OSI Approved :: BSD License',
-                   'Operating System :: OS Independent',
-                   'Programming Language :: Python',
-                   'Programming Language :: Python :: 2',
-                   'Programming Language :: Python :: 2.3',
-                   'Programming Language :: Python :: 2.4',
-                   'Programming Language :: Python :: 2.5',
-                   'Programming Language :: Python :: 2.6',
-                   'Programming Language :: Python :: 3',
-                   'Programming Language :: Python :: 3.0',
-                   'Topic :: Communications :: Email :: Filters',
-                   'Topic :: Internet :: WWW/HTTP :: Dynamic Content :: CGI Tools/Libraries',
-                   'Topic :: Internet :: WWW/HTTP :: Site Management',
-                   'Topic :: Software Development :: Documentation',
-                   'Topic :: Software Development :: Libraries :: Python Modules',
-                   'Topic :: Text Processing :: Filters',
-                   'Topic :: Text Processing :: Markup :: HTML',
-                  ],
-    ) 
->>>>>>> 6d30c9ff
+setup(**data)